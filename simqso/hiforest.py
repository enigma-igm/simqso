#!/usr/bin/env python

from __future__ import print_function

import os
from collections import OrderedDict,namedtuple
import multiprocessing
from functools import partial
import numpy as np
import scipy.stats as stats
import scipy.constants as const
from astropy.io import fits
from astropy.table import Table,vstack,hstack

from .sqbase import datadir,fixed_R_dispersion,resample

from IPython import embed

# shorthands
exp,sqrt,log = np.exp,np.sqrt,np.log
c_kms = const.c/1e3
sqrt_pi = sqrt(np.pi)
sigma_c = 6.33e-18 # cm^-2
fourpi = 4*np.pi

def _getlinelistdata():
    # Line list obtained from Prochaska's XIDL code
    # https://svn.ucolick.org/xidl/trunk/Spec/Lines/all_lin.fits
    linelist = fits.getdata(os.path.join(datadir, 'all_lin.fits'))
    Hlines = np.array([i for i in range(linelist.size)
                       if 'HI' in linelist.ION[i]])
                           # if b'HI' in linelist.ION[i]])
    transitionParams = {}
    for n,idx in enumerate(Hlines[::-1], start=2):
        transitionParams[n] = (linelist.WREST[idx],
                               linelist.F[idx],
                               linelist.GAMMA[idx])
    return transitionParams

transitionParams = _getlinelistdata()

# default is to go up to 32->1
default_lymanseries_range = (2,33)

def generate_los(model,zmin,zmax):
    '''
    Given a model for the distribution of absorption systems, generate
    a random line-of-sight populated with absorbers.
    returns (z,logNHI,b) for each absorption system.
    '''
    abs_dtype = [('z',np.float32),('logNHI',np.float32),('b',np.float32)]
    absorbers = []
    for component,p in model.items():
        if zmin > p['zrange'][1] or zmax < p['zrange'][0]:
            # outside the redshift range of this forest component
            continue
        # parameters for the forest component (LLS, etc.) absorber distribution
        NHImin,NHImax = p['logNHrange']
        NHImin,NHImax = 10**NHImin,10**NHImax
        z1 = max(zmin,p['zrange'][0])
        z2 = min(zmax,p['zrange'][1])
        beta = p['beta'] 
        mbeta1 = -beta+1
        gamma1 = p['gamma'] + 1
        # expectation for the number of absorbers at this redshift
        #  (inverting n(z) = N0*(1+z)^gamma)
        N = (p['N0']/gamma1) * ( (1+z2)**gamma1 - (1+z1)**gamma1 )
        # sample from a Poisson distribution for <N>
        n = stats.poisson.rvs(N,size=1)[0]
        # invert the dN/dz CDF to get the sample redshifts
        x = np.random.random_sample(n)
        z = (1+z1)*((((1+z2)/(1+z1))**gamma1 - 1)*x + 1)**(1/gamma1) - 1
        # invert the NHI CDF to get the sample column densities
        x = np.random.random_sample(n)
        NHI = NHImin*(1 + x*((NHImax/NHImin)**mbeta1 - 1))**(1/mbeta1)
        #
        try: 
            # fixed b
            b = np.array([p['b']]*n,dtype=np.float32)
        except KeyError:
            # dn/db ~ b^-5 exp(-(b/bsig)^-4) (Hui & Rutledge 1999)
            bsig = p['bsig']
            bmin,bmax = p['brange']
            bexp = lambda b: exp(-(b/bsig)**-4)
            x = np.random.random_sample(n)
            b = bsig*(-np.log((bexp(bmax)-bexp(bmin))*x + bexp(bmin)))**(-1./4)
        #
        absorber = np.empty(n,dtype=abs_dtype)
        absorber['z'] = z
        absorber['logNHI'] = np.log10(NHI)
        absorber['b'] = b
        absorbers.append(absorber)
    absorbers = np.concatenate(absorbers)
    # return sorted by redshift
    return absorbers[absorbers['z'].argsort()]

def voigt(a,x):
    '''Tepper-Garcia 2006, footnote 4 (see erratum)'''
    x2 = x**2
    Q = 1.5/x2
    H0 = exp(-x2)
    return H0 - (a/sqrt_pi)/x2 * (H0*H0*(4*x2*x2 + 7*x2 + 4 + Q) - Q - 1)

def sum_of_voigts(wave,tau_lam,c_voigt,a,lambda_z,b,tauMin,tauMax):
    '''
    Given arrays of parameters, compute the summed optical depth
    spectrum of absorbers using Voigt profiles.
    Uses the Tepper-Garcia 2006 approximation for the Voigt function.
    '''
    umax = np.clip(sqrt(c_voigt * (a/sqrt_pi)/tauMin),5.0,np.inf)
    # ***assumes constant velocity bin spacings***
    dv = (wave[1]-wave[0])/(0.5*(wave[0]+wave[1])) * c_kms
    du = dv/b
    bnorm = b/c_kms
    npix = (umax/du).astype(np.int32)
    for i in range(len(a)):
        w0 = np.searchsorted(wave,lambda_z[i])
        i1 = max(0,w0-npix[i])
        i2 = min(len(wave),w0+npix[i])
        if np.all(tau_lam[i1:i2] > tauMax):
            continue
        # the clip is to prevent division by zero errors
        u = np.abs((wave[i1:i2]/lambda_z[i]-1)/bnorm[i]).clip(1e-5,np.inf)
        tau_lam[i1:i2] += c_voigt[i] * voigt(a[i],u)
    return tau_lam

# from http://stackoverflow.com/questions/42558/python-and-the-singleton-pattern
class Singleton:
    def __init__(self,decorated):
        self._decorated = decorated
    def Instance(self,*args,**kwargs):
        try:
            inst = self._instance
            #self._argcheck(*args)
        except AttributeError:
            self._instance = self._decorated(*args,**kwargs)
            inst = self._instance
        return inst
    def __call__(self):
        raise TypeError('Must be accessed through "Instance()".')
    def __instancecheck__(self,inst):
        return isinstance(inst,self._decorated)
    #def _argcheck(self,*args):
    #    raise NotImplementedError

@Singleton
class VoigtTable(object):
    '''
    Lookup table of Voigt profiles use to precompute low-density absorbers.
    '''
    def __init__(self,*args,**kwargs):
        self._init_table(*args,**kwargs)
    def _argcheck(self,*args):
        assert self.dv == args[0]
    def _init_table(self,*args,**kwargs):
        wave, = args
        # ***assumes constant velocity bin spacings***
        dv = (wave[1]-wave[0])/(0.5*(wave[0]+wave[1])) * c_kms
        self.wave0 = wave[0]
        self.npix = len(wave)
        self.dv = dv
        self.dv_c = dv/c_kms
        #
        na = kwargs.get('fastvoigt_na',20)
        loga_min = kwargs.get('fastvoigt_logamin',-8.5)
        loga_max = kwargs.get('fastvoigt_logamax',-3.0)
        gamma = kwargs.get('fastvoigt_gamma',1.5)
        nb = kwargs.get('fastvoigt_nb',20)
        u_range = kwargs.get('fastvoigt_urange',10)
        # define the bins in Voigt a parameter using exponential spacings
        alpha = (loga_max - loga_min) / na**gamma
        self.logabins = np.array([loga_max - alpha*n**gamma 
                                      for n in range(na)])
        # define the bins in b
        self.bbins = np.linspace(10.,100.,nb)
        # 
        self.xv = {}
        for j,b in enumerate(self.bbins):
            # offset slightly to avoid division by zero error
            self.xv[j] = np.arange(1e-5,u_range,dv/b)
        self.dx = np.array([len(self.xv[j])-1 for j in range(len(self.bbins))])
        self.voigt_tab = {}
        for i in range(na):
            self.voigt_tab[i] = {}
            for j in range(nb):
                vprof = voigt(10**self.logabins[i],self.xv[j])
                self.voigt_tab[i][j] = np.concatenate([vprof[::-1][1:],vprof])
    def sum_of_voigts(self,a,b,wave,c_voigt,tau_lam):
        ii = np.argmin(np.abs(np.log10(a)[:,np.newaxis] -
                       self.logabins[np.newaxis,:]),axis=1)
        jj = np.argmin(np.abs(b[:,np.newaxis]-self.bbins[np.newaxis,:]),axis=1)
        wc = np.round((np.log(wave) - np.log(self.wave0))/self.dv_c)
        wc = wc.astype(np.int32)
        dx = self.dx[jj]
        w1,w2 = wc-dx,wc+dx+1
        x1,x2 = np.zeros_like(dx),2*dx+1
        # off left edge of spectrum
        ll = np.where(w1<0)[0]
        x1[ll] = -w1[ll]
        w1[ll] = 0
        # off right edge of spectrum
        ll = np.where(w2>self.npix)[0]
        x2[ll] = self.npix - w1[ll]
        w2[ll] = self.npix
        # within the spectrum!
        ll = np.where(~((w2<0)|(w1>=self.npix)|(w2-w1<=0)))[0]
        # now loop over the absorbers and add the tabulated voigt profiles
        for i,j,k in zip(ii[ll],jj[ll],ll):
            tau_lam[w1[k]:w2[k]] += \
                              c_voigt[k] * self.voigt_tab[i][j][x1[k]:x2[k]]
        return tau_lam

def fast_sum_of_voigts(wave,tau_lam,c_voigt,a,lambda_z,b,
                       tauMin,tauMax,tauSplit):
    '''
    Given arrays of parameters, compute the summed optical depth
    spectrum of absorbers using Voigt profiles.
    Uses the Tepper-Garcia 2006 approximation for the Voigt function
    for large optical depth systems (defined by tauSplit), and
    a lookup table for low optical depth systems.
    '''
    voigttab = VoigtTable.Instance(wave)
    # split out strong absorbers and do full calc
    ii = np.where(c_voigt >= tauSplit)[0]
    tau_lam = sum_of_voigts(wave,tau_lam,
                            c_voigt[ii],a[ii],lambda_z[ii],b[ii],
                            tauMin,tauMax)
    ii = np.where(c_voigt < tauSplit)[0]
    tau_lam = voigttab.sum_of_voigts(a[ii],b[ii],lambda_z[ii],
                                     c_voigt[ii],tau_lam)
    return tau_lam

def sum_of_continuum_absorption(wave,tau_lam,NHI,z1,tauMin,tauMax):
    '''
    Compute the summed optical depth for Lyman continuum blanketing
    given a series of absorbers with column densities NHI and
    redshifts z1 (=1+z).
    '''
    tau_c_lim = sigma_c*NHI
    lambda_z_c = 912.*z1
    ii = np.where((lambda_z_c > wave[0]) & (tau_c_lim > tauMin))[0]
    # sort by decreasing column density to start with highest tau systems
    ii = ii[NHI[ii].argsort()[::-1]]
    # ending pixel (wavelength at onset of continuum absorption)
    i_end = np.searchsorted(wave,lambda_z_c[ii],side='right')
    # starting pixel - wavelength where tau drops below tauMin
    wave_start = (tauMin/tau_c_lim[ii])**0.333 * wave[i_end]
    i_start = np.searchsorted(wave,wave_start)
    # now do the sum
    for i,i1,i2 in zip(ii,i_start,i_end):
        # ... only if pixels aren't already saturated
        if np.any(tau_lam[i1:i2] < tauMax):
            l1l0 = wave[i1:i2]/lambda_z_c[i]
            tau_lam[i1:i2] += tau_c_lim[i]*l1l0*l1l0*l1l0
    return tau_lam

def calc_tau_lambda(wave,los,**kwargs):
    '''
    Compute the absorption spectrum, in units of optical depth, for
    a series of absorbers along a line-of-sight (los).
    '''
    lymanseries_range = kwargs.get('lymanseries_range',
                                   default_lymanseries_range)
    tauMax = kwargs.get('tauMax',15.0)
    tauMin = kwargs.get('tauMin',1e-5)
    tau_lam = kwargs.get('tauIn',np.zeros_like(wave))
    fast = kwargs.get('fast',True)
    tauSplit = kwargs.get('fast_tauSplit',1.0)
    # arrays of absorber properties
    NHI = 10**los['logNHI']
    z1 = 1 + los['z']
    b = los['b']
    # first apply continuum blanketing. the dense systems will saturate
    # a lot of the spectrum, obviating the need for calculations of
    # discrete transition profiles
    tau_lam = sum_of_continuum_absorption(wave,tau_lam,NHI,z1,tauMin,tauMax)
    # now loop over Lyman series transitions and add up Voigt profiles
    for transition in range(*lymanseries_range):
        # transition properties
        lambda0,F,Gamma = transitionParams[transition]
        # Doppler width
        nu_D = b / (lambda0*1e-13)
        # Voigt a parameter
        a = Gamma / (fourpi*nu_D)
        # wavelength of transition at absorber redshift
        lambda_z = lambda0*z1
        # coefficient of absorption strength (central tau)
        c_voigt = 0.014971475 * NHI * F / nu_D
        # all the values used to calculate tau, now just needs line profile
        if fast:
            tau_lam = fast_sum_of_voigts(wave,tau_lam,
                                         c_voigt,a,lambda_z,b,
                                         tauMin,tauMax,tauSplit)
        else:
            tau_lam = sum_of_voigts(wave,tau_lam,
                                    c_voigt,a,lambda_z,b,
                                    tauMin,tauMax)
    return tau_lam

class IGMTransmissionGrid(object):
    '''
    Generate a library of forest transmission spectra, by mapping an array 
    of emission redshifts to a set of sightlines.

    Parameters
    ----------
    wave : `~numpy.ndarray`
        Input wavelength grid (must be at fixed resolution!).
    z_em : `~numpy.ndarray`
        Array containing emission redshifts.
    nlos : int
        Number of lines-of-sight to generate.
    losMap : sequence 
        Optional mapping from z_em to LOS. Must have the same number of 
        elements and be in the range 0..nlos-1.
        If not provided and nlos>0, losMap is randomly generated.

    Returns
    -------
    spectra: dict
    T : `~numpy.ndarray` 
        transmission spectra with shape (N(z),N(wave))
    z : `~numpy.ndarray` 
        emission redshift for each spectrum
    losMap : `~numpy.ndarray` 
        map of z_em <-> line-of-sight
    wave : `~numpy.ndarray` 
        input wavelength grid
    voigtcache : bool
        use a lookup table of Voigt profiles to speed computation (def: True)
    '''
    def __init__(self,wave,forestModel,numSightLines,**kwargs):
        self.specWave = wave
        self.forestModel = forestModel
        self.numSightLines = numSightLines
        self.verbose = kwargs.get('verbose',0)
        self.nosortz = kwargs.get('nosortz',False)
        self.subsample = kwargs.get('subsample',True)
        self.seed = kwargs.get('seed')
        self.voigtkwargs = {'fast':kwargs.pop('voigtcache',True)}
        # pad the lower redshift by just a bit
        self.zmin = wave.min() / 1215.7 - 1.01
        self.zmax = kwargs.get('zmax',10)
        # Generate the lines-of-sight first, to preserve random generator order
        if self.verbose:
            print("Generating {} sightlines".format(self.numSightLines))
            if self.verbose > 1:
                print('... using random seed {}'.format(self.seed))
        if self.seed is not None:
            np.random.seed(self.seed)
        self.sightLines = [ generate_los(self.forestModel,self.zmin,self.zmax) 
                              for i in range(self.numSightLines) ]
        # default is 10 km/s
        forestRmin = kwargs.get('Rmin',3e4)
        logwave = log(wave)
        dloglam = np.diff(logwave)
        if not np.allclose(dloglam,dloglam[0]):
            raise ValueError("Must have constant dloglam")
        specR = dloglam[0]**-1
<<<<<<< HEAD
        self.nRebin = np.int32(np.ceil(forestRmin/specR))
        print("Original resolution: R={}".format(specR))
        print("Rebinning spectra by a factor of {}".format(self.nRebin))
        
        # self.nRebin = 1 # hard-coded for now # added by Daming
=======
        self.nRebin = int(np.ceil(forestRmin/specR))
>>>>>>> 79da6e0d
        self.forestR = specR * self.nRebin
        # go a half pixel below the minimum wavelength
        wavemin = exp(logwave[0]-0.5/specR)
        # go well beyond LyA to get maximum wavelength
        wavemax = 1250*(1+self.zmax)
        wavemax = min(wave[-1],1250*(1+self.zmax))
        self.nSpecPix = np.searchsorted(wave,wavemax,side='right')
        # now make sure it is an integer multiple 
        wavemax = wave[self.nSpecPix-1]
        self.nPix = self.nSpecPix * self.nRebin
        self.forestWave = exp( log(wavemin) + 
                                 self.forestR**-1*np.arange(self.nPix) )
        dloglam = self.forestR**-1
        self.forestWave = exp( log(wavemin) +  dloglam*np.arange(self.nPix) )
        #
        self.tau = np.zeros(self.nPix)
        if not self.subsample:
            self.allT = []
        self.reset()
    def reset(self):
        self.currentSightLineNum = -1
    def next_spec(self,sightLine,z,**kwargs):
        if self.currentSightLineNum != sightLine:
            if self.verbose > 1:
                print('finished sightline ',self.currentSightLineNum)
#            self.currentSightLine = generate_los(self.forestModel,
#                                                 self.zmin,self.zmax) 
            self.currentSightLine = self.sightLines[sightLine]
            self.currentSightLineNum = sightLine
            self.tau[:] = 0.0
            self.zi = 0
        zi1 = self.zi
        los = self.currentSightLine
        zi2 = np.searchsorted(los['z'],min(z,self.zmax))
        if self.verbose > 1:
            print("extending sightline {} to z={:.4f}".format(sightLine,z))
        if zi2 < zi1:
            raise ValueError("must generate sightline in increasing redshift")
        self.zi = zi2
        tau = calc_tau_lambda(self.forestWave,los[zi1:zi2],tauIn=self.tau,
                              **self.voigtkwargs)
        T = exp(-tau).reshape(-1,self.nRebin).mean(axis=1)
        self.T = T.astype(np.float32)
        if not self.subsample:
            self.allT.append(self.T)
        return self.T
    def current_spec(self,sightLine,z,**kwargs):
        if self.subsample:
            return self.T
        else:
            return self.allT[sightLine]
    def all_spec(self,losMap,z_em,**kwargs):
        if len(losMap) != len(z_em):
            raise ValueError
        if self.nosortz:
            zi = np.arange(len(z_em))
        else:
            zi = z_em.argsort()
        T = np.vstack( [ self.next_spec(losMap[i],z_em[i],**kwargs) 
                           for i in zi ] )
        return Table(dict(T=T[zi.argsort()].astype(np.float32),
                          z=z_em.astype(np.float32),
                          sightLine=losMap.astype(np.int32)))
    def write(self,fileName,outputDir,tspec=None,
              losMap=None,z_em=None,**kwargs):
        '''Save transmissionspectra to a FITS file.'''
        if tspec is None:
            if losMap is None or z_em is None:
                raise ValueError("Must pass losMap and z")
            tspec = self.all_spec(losMap,z_em,**kwargs)
        logwave = np.log(self.specWave[:2])
        dloglam = np.diff(logwave)
        tspec.meta['CD1_1'] = float(dloglam)
        tspec.meta['CRPIX1'] = 1
        tspec.meta['CRVAL1'] = logwave[0]
        tspec.meta['CRTYPE1'] = 'LOGWAVE'
        tspec.meta['IGMNLOS'] = self.numSightLines
        tspec.meta['IGMMODL'] = str(self.forestModel)
        tspec.meta['IGMRES'] = self.forestR
        for k,v in kwargs.get('meta',{}).items():
            tspec.meta[k] = v
        if not fileName.endswith('.fits') or fileName.endswith('.fits.gz'):
            fileName += '.fits'
        tspec.write(os.path.join(outputDir,fileName),overwrite=True)

# for now just duck-typing this
class CachedIGMTransmissionGrid(object):
    def __init__(self,fileName,outputDir='.'):
        if not (fileName.endswith('.fits') or fileName.endswith('.fits.gz')):
            fileName += '.fits'
        fn = os.path.join(outputDir,fileName)
        self.tspec = tspec = Table.read(fn)
        hdr = fits.getheader(fn,1)
        nwave = tspec['T'].shape[1]
        wi = np.arange(nwave)
        logwave = hdr['CRVAL1'] + hdr['CD1_1']*(wi-(hdr['CRPIX1']-1))
        self.specWave = exp(logwave)
        self.numSightLines = hdr['IGMNLOS']
        self.losIndex = { tuple(losNum_z):i for i,losNum_z 
                                       in enumerate(tspec['sightLine','z']) }
        self.losMap = self.tspec['sightLine']
    def next_spec(self,sightLine,z,**kwargs):
        return self.current_spec(sightLine,z,**kwargs)
    def current_spec(self,sightLine,z,**kwargs):
        # z is saved as float32 and need to match type
        i = self.losIndex[(sightLine,np.float32(z))]
        return self.tspec['T'][i]

def generate_binned_forest(fileName,forestModel,nlos,zbins,waverange,R,
                           outputDir='.',**kwargs):
    wave = fixed_R_dispersion(*tuple(waverange+(R,)))
    z = np.tile(zbins[:,np.newaxis],nlos).transpose()
    ii = np.arange(nlos)
    losMap = np.tile(ii[:,np.newaxis],len(zbins))
    fGrid = IGMTransmissionGrid(wave,forestModel,nlos,**kwargs)
    tspec = fGrid.all_spec(losMap.ravel(),z.ravel())
    if fileName is None:
        return tspec
    else:
        fGrid.write(fileName,outputDir,tspec=tspec,
                meta={'ZBINS':','.join(['%.3f'%_z for _z in zbins])})

def _get_forest_mags(forestModel,zbins,waverange,R,photoMap,n,**kwargs):
    wave = fixed_R_dispersion(*tuple(waverange+(R,)))
    grid = generate_binned_forest(None,forestModel,n,zbins,waverange,R,
                                  **kwargs)
    nBands = len(photoMap.getBandpasses())
    #
    fGrid = grid.group_by('sightLine')
    wi = np.arange(fGrid['T'].shape[-1],dtype=np.float32)
    fGrid['dmag'] = np.zeros((1,nBands),dtype=np.float32)
    fGrid['fratio'] = np.zeros((1,nBands),dtype=np.float32)
    #
    fakespec = namedtuple('fakespec','wave,f_lambda')
    refspec = fakespec(wave,np.ones_like(wave))
    refmags,reffluxes = photoMap.calcSynPhot(refspec)
    #
    for snum,sightLine in zip(fGrid.groups.keys['sightLine'],fGrid.groups):
        for i,z in enumerate(zbins):
            spec = fakespec(wave,sightLine['T'][i])
            mags,fluxes = photoMap.calcSynPhot(spec)
            dmag = mags - refmags
            dmag[fluxes<=0] = 99
            sightLine['dmag'][i] = dmag
            sightLine['fratio'][i] = fluxes.clip(0,np.inf) / reffluxes
        if ( (snum+1) % 10 ) == 0:
            try:
                pid = multiprocessing.current_process().name.split('-')[1]
            except:
                pid = '--'
            print('[%2s] completed %d sightlines' % (pid,snum+1))
    del fGrid['z','T']
    return fGrid

def generate_grid_forest(fileName,forestModel,nlos,zbins,waverange,R,
                         photoMap,outputDir='.',nproc=1,**kwargs):
    n = nlos // nproc
    if nproc == 1:
        _map = map
    else:
        pool = multiprocessing.Pool(nproc)
        _map = pool.map
    forest_generator = partial(_get_forest_mags,forestModel,zbins,
                               waverange,R,photoMap,**kwargs)
    _nlos = np.repeat(n,nproc)
    _nlos[-1] += nlos - np.sum(_nlos)
    fGrids = _map(forest_generator,_nlos)
    for i in range(1,len(fGrids)):
        fGrids[i]['sightLine'] += fGrids[i-1]['sightLine'].max() + 1
    fGrid = vstack(fGrids)
    fGrid.meta['ZBINS'] = ','.join(['%.3f'%_z for _z in zbins])
    fGrid.meta['BANDS'] = ','.join(photoMap.getBandpasses())
    fGrid.write(os.path.join(outputDir,fileName),overwrite=True)
    if nproc > 1:
        pool.close()

class GridForest(object):
    def __init__(self,fileName,simBands,median=False):
        self.simBands = np.array(simBands)
        self.data = Table.read(fileName).group_by('sightLine')
        self.numSightLines = len(self.data.groups)
        zbins = self.data.meta['ZBINS'].split(',')
        self.zbins = np.array(zbins).astype(np.float32)
        self.dz = np.diff(self.zbins)
        self.bands = np.array(self.data.meta['BANDS'].split(','))
        self.ii = np.array([ np.where(b==self.simBands)[0][0]
                                for b in self.bands ])
        shp = (self.numSightLines,len(self.zbins),-1)
        self.dmag = np.array(self.data['dmag']).reshape(shp)
        self.frat = np.array(self.data['fratio']).reshape(shp)
        if median:
            self.dmag = np.median(self.dmag,axis=0)[None,:,:]
            self.frat = np.median(self.frat,axis=0)[None,:,:]
            self.numSightLines = 1
        self.dmdz = np.diff(self.dmag,axis=1) / self.dz[:,None]
        self.dfdz = np.diff(self.frat,axis=1) / self.dz[:,None]
    def get(self,losNum,z):
        zi = np.digitize(z,self.zbins) - 1
        if np.any( (zi<0) | (zi >= len(self.zbins)-1) ):
            print("WARNING: qso z range {:.3f}|{:.3f} ".format(
                         z.min(),z.max()), end=' ')
            print("outside forest grid {:.3f}|{:.3f}".format(
                         self.zbins[0],self.zbins[-1]))
            zi = zi.clip(0,len(self.zbins)-2)
        dz = z - self.zbins[zi]
        dmag = self.dmag[losNum,zi] + self.dmdz[losNum,zi]*dz[:,None]
        frat = self.frat[losNum,zi] + self.dfdz[losNum,zi]*dz[:,None]
        return self.ii,dmag,frat

# for now just duck-typing this
class MeanIGMTransmissionGrid(object):
    def __init__(self,fileName,wave,outputDir='.'):
        if not fileName.endswith('.fits') or fileName.endswith('.fits.gz'):
            fileName += '.fits'
        self.outWave = wave
        fn = os.path.join(outputDir,fileName)
        tspec = Table.read(fn)
        hdr = fits.getheader(fn,1)
        nwave = tspec['T'].shape[1]
        wi = np.arange(nwave)
        logwave = hdr['CRVAL1'] + hdr['CD1_1']*(wi-(hdr['CRPIX1']-1))
        self.specWave = exp(logwave)
        self.wi = np.searchsorted(self.outWave,self.specWave[-1])
        nlos = hdr['IGMNLOS']
        self.numSightLines = 1
        self.zBins = np.array(list(map(float,hdr['ZBINS'].split(','))))
        self.meanT = tspec['T'].reshape(nlos,-1,nwave).mean(axis=0)
    def next_spec(self,sightLine,z,**kwargs):
        return self.spec(z)
    def current_spec(self,sightLine,z,**kwargs):
        return self.spec(z)
    def spec(self,z):
        zi = np.searchsorted(self.zBins,z)
        T = self.meanT[zi].clip(0,1) # XXX clip is there for bad vals
        T = resample(self.specWave,T,self.outWave[:self.wi])
        return T
<|MERGE_RESOLUTION|>--- conflicted
+++ resolved
@@ -357,15 +357,10 @@
         if not np.allclose(dloglam,dloglam[0]):
             raise ValueError("Must have constant dloglam")
         specR = dloglam[0]**-1
-<<<<<<< HEAD
         self.nRebin = np.int32(np.ceil(forestRmin/specR))
         print("Original resolution: R={}".format(specR))
         print("Rebinning spectra by a factor of {}".format(self.nRebin))
-        
-        # self.nRebin = 1 # hard-coded for now # added by Daming
-=======
-        self.nRebin = int(np.ceil(forestRmin/specR))
->>>>>>> 79da6e0d
+
         self.forestR = specR * self.nRebin
         # go a half pixel below the minimum wavelength
         wavemin = exp(logwave[0]-0.5/specR)
